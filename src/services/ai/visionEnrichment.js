--- conflicted
+++ resolved
@@ -1,13 +1,9 @@
+// src/services/ai/visionEnrichment.js
 require('dotenv').config();
 const path = require('path');
 const Car = require('../../models/Car');
 const audit = require('../logging/auditLogger');
-<<<<<<< HEAD
-const { normalizeChecklist, toInspectCanonical } = require('./checklistDeduper');
-const { aiDedupeAndFormat } = require('./checklistPostprocess');
-=======
 const { geminiGenerate } = require('./llmClient'); // REST helper (safe if no key)
->>>>>>> 9bc5a308
 
 // ------------------------------------------------------------------
 // S3 signed URL (supports both paths used in your codebase)
@@ -22,41 +18,6 @@
 // Config
 const GOOGLE_API_KEY = process.env.GOOGLE_API_KEY || '';
 const MODEL_NAME = process.env.GEMINI_MODEL || 'gemini-2.5-flash';
-<<<<<<< HEAD
-
-const MAX_BYTES = 8 * 1024 * 1024;
-
-/* =========================
-   Helpers
-   ========================= */
-// tolerant JSON parser: strips ```json fences and extracts first {...}
-function safeParse(text) {
-  if (!text) return null;
-  const s = String(text).trim();
-  const unfenced = s
-    .replace(/^```(?:json)?\s*/i, '')
-    .replace(/```$/, '')
-    .trim();
-  const m = unfenced.match(/\{[\s\S]*\}/);
-  try { return JSON.parse(m ? m[0] : unfenced); } catch { return null; }
-}
-
-// extract text from model response (handles text or base64 inlineData)
-function extractModelText(json) {
-  const parts = json?.candidates?.[0]?.content?.parts || [];
-  if (!Array.isArray(parts)) return '';
-  for (const p of parts) {
-    if (typeof p?.text === 'string' && p.text.trim()) return p.text;
-  }
-  for (const p of parts) {
-    const b64 = p?.inlineData?.data;
-    if (typeof b64 === 'string' && b64) {
-      try {
-        const decoded = Buffer.from(b64, 'base64').toString('utf8');
-        if (decoded.trim()) return decoded;
-      } catch {}
-    }
-=======
 const MAX_BYTES = 8 * 1024 * 1024;
 
 // ------------------------------------------------------------------
@@ -96,31 +57,11 @@
     const i = titlecase(m[1] || 'Issue');
     const l = titlecase(m[2] || 'Vehicle');
     return `Inspect ${i} - ${l}`;
->>>>>>> 9bc5a308
   }
   // last resort: only issue
   return `Inspect ${titlecase(raw)} - Vehicle`;
 }
 
-<<<<<<< HEAD
-/* =========================
-   Gemini (REST v1)
-   ========================= */
-async function callGemini({ bytes, mimeType, caption }) {
-  if (!GOOGLE_API_KEY) return { sentences: [], _raw: '{}' };
-
-  const url = `https://generativelanguage.googleapis.com/v1/models/${MODEL_NAME}:generateContent?key=${encodeURIComponent(GOOGLE_API_KEY)}`;
-
-  // First step: vision turns images into rough lines.
-  const prompt = `
-Return ONLY MINIFIED JSON (no markdown, no extra fields) as:
-{"sentences":["...", "..."]}
-
-Goal: Convert the photo into a list of short, rough findings (one per line).
-Don't explain; just the array. The items can be rough like:
-"scratch front left fender", "dent rear bumper lower left", "inspect seat leather for scratch".
-Keep max 80 items and keep each item short.
-=======
 // ------------------------------------------------------------------
 // Step 1: Image → rough sentences (very tolerant)
 async function callGeminiRough({ bytes, mimeType, caption }) {
@@ -136,7 +77,6 @@
 - Focus on visible damage, leaks, warning lights, fluid/oil residue, misalignments, cracked/chipped parts, missing trims, obvious accessories.
 - Examples items: "scratch front left fender", "dent rear bumper lower left", "engine bay oil leak", "check engine light on".
 - Max 80 items; skip non-vehicle fluff.
->>>>>>> 9bc5a308
 `.trim();
 
   const parts = [
@@ -152,53 +92,16 @@
       body: JSON.stringify({ contents: [{ role: 'user', parts }], generationConfig: { temperature: 0.1 } })
     });
     const json = await resp.json();
-<<<<<<< HEAD
-    const text = extractModelText(json);
-    if (!text) {
-      audit.write({}, 'vision.error', {
-        summary: 'no_text_from_model',
-        out: { raw: JSON.stringify(json).slice(0, 3000) }
-      });
-      return { sentences: [], _raw: '{}' };
-    }
-    return { ...(safeParse(text) || {}), _raw: text };
-=======
     const text = json?.candidates?.[0]?.content?.parts?.find(p => p.text)?.text || '';
     const obj = stripFencesToJson(text);
     const sentences = Array.isArray(obj?.sentences) ? obj.sentences.map(s => String(s).trim()).filter(Boolean) : [];
     return { sentences, _raw: text || JSON.stringify(json).slice(0, 2000) };
->>>>>>> 9bc5a308
   } catch (err) {
     audit.write(caption ? { caption } : {}, 'vision.error', { summary: String(err?.message || err) });
     return { sentences: [], _raw: '{}' };
   }
 }
 
-<<<<<<< HEAD
-/* =========================
-   Analyze raw bytes
-   ========================= */
-async function analyzeWithGemini({ bytes, mimeType = 'image/jpeg', caption = '' }, tctx) {
-  if (!bytes?.length) return { inspect: [], notes: 'empty', features: [], colours: [], damages: [] };
-  if (bytes.length > MAX_BYTES) return { inspect: [], notes: 'too_big', features: [], colours: [], damages: [] };
-
-  // 1) Vision → rough lines
-  const res = await callGemini({ bytes, mimeType, caption });
-  const rough = Array.isArray(res.sentences) ? res.sentences : [];
-
-  // 2) Post-process via single prompt to canonicalize & dedupe
-  const cleaned = await aiDedupeAndFormat(rough);
-
-  // 3) Final local guard (idempotent)
-  const inspect = normalizeChecklist(cleaned);
-
-  audit.write(tctx, 'vision.response', {
-    summary: `vision->rough:${rough.length} postprocess->inspect:${inspect.length}`,
-    out: { rough: rough.slice(0, 20), inspect: inspect.slice(0, 20), raw: (res._raw || '').slice(0, 2000) },
-  });
-
-  return { features: [], colours: [], damages: [], inspect, notes: '' };
-=======
 // ------------------------------------------------------------------
 // Step 2: Rough list → refined canonical checklist + short description
 async function aiRefineChecklist(sentences = [], hint = '') {
@@ -266,7 +169,6 @@
     inspect,
     notes: description
   };
->>>>>>> 9bc5a308
 }
 
 // ------------------------------------------------------------------
@@ -287,12 +189,6 @@
   const car = await Car.findById(carId);
   if (!car) throw new Error('Car not found');
 
-<<<<<<< HEAD
-  const merged = [
-    ...(Array.isArray(car.checklist) ? car.checklist : []),
-    ...inspect,
-  ];
-=======
   // Checklist: add refined lines (already canonical)
   const checklist = new Set(Array.isArray(car.checklist) ? car.checklist : []);
   (inspect || []).forEach(i => { const v = String(i || '').trim(); if (v) checklist.add(v); });
@@ -307,19 +203,14 @@
   if (notes && typeof notes === 'string') {
     notes.split(',').map(s => s.trim()).filter(Boolean).forEach(x => desc.add(x));
   }
->>>>>>> 9bc5a308
-
-  car.checklist = normalizeChecklist(merged);
+
+  car.checklist = [...checklist];
+  car.description = [...desc].join(', ');
   await car.save();
 
   audit.write(tctx, 'vision.enrich', {
-<<<<<<< HEAD
-    summary: `car:${car.rego} inspect:${inspect.length}`,
-    out: { checklist: car.checklist },
-=======
     summary: `car:${car.rego} +inspect:${inspect.length} desc:${car.description ? 1 : 0}`,
     out: { description: car.description, checklistSample: car.checklist.slice(0, 20) }
->>>>>>> 9bc5a308
   });
 
   return { car, features, colours, damages, inspect };
@@ -334,12 +225,8 @@
     features: r.features,
     colours: r.colours,
     damages: r.damages,
-<<<<<<< HEAD
-    inspect: r.inspect
-=======
     inspect: r.inspect,
     notes: r.notes
->>>>>>> 9bc5a308
   }, tctx);
 }
 
